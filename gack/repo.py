--- conflicted
+++ resolved
@@ -86,8 +86,8 @@
         else:
             base_patch = self.current_patch
             patch = self.stack[current_patch_index + 1]
-            self._CheckOut(patch)
-            self._Rebase(base_patch)
+            self._check_out(patch)
+            self._rebase(base_patch)
 
     def push_existing_branch(self, branch_name):
         current_patch_index = self._find_current_patch_index()
@@ -99,15 +99,9 @@
         else:
             base_patch = self.current_patch
             self.stack.insert(current_patch_index + 1, branch_name)
-<<<<<<< HEAD
             self._update_stack_file()
             self._check_out(branch_name)
             self._rebase(base_patch)
-=======
-            self._UpdateStackFile()
-            self._CheckOut(branch_name)
-            self._Rebase(base_patch)
->>>>>>> 2a2ccf4b
 
     def push_new_branch(self, branch_name):
         current_patch_index = self._find_current_patch_index()
